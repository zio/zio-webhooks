package zio.webhooks

import zio._
import zio.prelude.NonEmptySet
import zio.webhooks.WebhookError._

import java.io.IOException
import java.time.Instant

final case class WebhookServer(
  webhookRepo: WebhookRepo,
  stateRepo: WebhookStateRepo,
  eventRepo: WebhookEventRepo,
  httpClient: WebhookHttpClient,
  batchQueue: Queue[WebhookEvent],
  // consider STM if needed,
  webhookState: Ref[Map[WebhookId, WebhookServer.WebhookState]]
) {

  private def dispatchEvent(request: WebhookHttpRequest, key: WebhookEventKey) =
    for {
      _ <- eventRepo.setEventStatus(key, WebhookEventStatus.Delivering)
      _ <- httpClient.post(request).ignore
      _ <- eventRepo.setEventStatus(key, WebhookEventStatus.Delivered)
    } yield ()

  /**
   * Starts the webhook server. Kicks off the following to run concurrently:
   * - new webhook event subscription
   * - event recovery for webhooks which need to deliver at least once
   * - retry monitoring
   */
  def start: IO[WebhookError, Any] =
<<<<<<< HEAD
=======
    // should we be doing anything else with the fibers?
>>>>>>> 766c88c8
    startNewEventSubscription *> startEventRecovery *> startRetryMonitoring
  // TODO: handle the first error from any of the fibers, smth like:
  // startNewEventSubscription raceFirst startEventRecovery raceFirst startRetryMonitoring

  // get events that are Delivering & AtLeastOnce
  // reconstruct webhookState
  /**
   * Kicks off recovery of events whose status is `Delivering` for webhooks with `AtLeastOnce`
   * delivery semantics.
   */
  private def startEventRecovery: UIO[Fiber[WebhookError, Unit]] = ZIO.unit.fork

  /**
   * Call webhookEventRepo.getEventsByStatus looking for new events
   *
   * WebhookEventStatus.New
   *
   * For each new event:
   *  - mark event as Delivering
   *  - check to see if webhookId is retrying
   *    - if there are queues, we're retrying
   *      - enqueue the event
   *    - otherwise:
   *      - send it
   *        - if successful
   *          - mark it as Delivered
   *        - if unsuccessful
   *          - create a queue in the state
   *          - enqueue the event into the queue
   */
  /**
   * Kicks off new [[WebhookEvent]] subscription.
   */
  private def startNewEventSubscription: UIO[Fiber[WebhookError, Unit]] =
    eventRepo
      .subscribeToEventsByStatuses(NonEmptySet(WebhookEventStatus.New))
      .foreach { newEvent =>
        val webhookId = newEvent.key.webhookId
        for {
          webhook <- webhookRepo
                       .getWebhookById(webhookId)
<<<<<<< HEAD
                       .flatMap(ZIO.fromOption(_).mapError(_ => MissingWebhookError(webhookId)))
=======
                       .flatMap(opt => ZIO.fromOption(opt).mapError(_ => MissingWebhookError(webhookId)))
          batching = webhook.deliveryMode.batching
>>>>>>> 766c88c8
          request  = WebhookHttpRequest(webhook.url, newEvent.content, newEvent.headers)
          // TODO: do something with response
          // TODO: write test to handle failure?
          _       <- ZIO.when(webhook.isOnline)(dispatchEvent(request, newEvent.key))
          // TODO: only mark events delivering if webhook is online
          // _       <- eventRepo.setEventStatus(newEvent.key, WebhookEventStatus.Delivering)
        } yield ()
      }
      .forkAs("new event subscription")

  // retry dispatching every WebhookEvent in queues twice, then exponentially
  // if we've retried for >7 days,
  //   mark Webhook as Unavailable
  //   clear WebhookState for that Webhook
  //   make sure that startNewEventSubscription does _not_ try to deliver to an unavailable webhook
  /**
   * Kicks off backoff retries for every [[WebhookEvent]] pending delivery.
   */
  private def startRetryMonitoring: UIO[Fiber[WebhookError, Unit]] = ZIO.unit.fork

  /**
   * Waits until all work in progress is finished, then shuts down.
   */
  def shutdown: IO[IOException, Any] = ZIO.unit
}

object WebhookServer {
  type Env = Has[WebhookRepo] with Has[WebhookStateRepo] with Has[WebhookEventRepo] with Has[WebhookHttpClient]

  sealed trait WebhookState
  object WebhookState {
    case object Enabled                                                       extends WebhookState
    case object Disabled                                                      extends WebhookState
    final case class Retrying(sinceTime: Instant, queue: Queue[WebhookEvent]) extends WebhookState
    case object Unavailable                                                   extends WebhookState
  }

  /**
   * A live server layer is provided for convenience and to ensure proper resource management.
   */
  val live: RLayer[WebhookServer.Env, Has[WebhookServer]] = {
    for {
      state      <- Ref.makeManaged(Map.empty[WebhookId, WebhookServer.WebhookState])
      batchQueue <- Queue.bounded[WebhookEvent](1024).toManaged_
      repo       <- ZManaged.service[WebhookRepo]
      stateRepo  <- ZManaged.service[WebhookStateRepo]
      eventRepo  <- ZManaged.service[WebhookEventRepo]
      httpClient <- ZManaged.service[WebhookHttpClient]
      server      = WebhookServer(repo, stateRepo, eventRepo, httpClient, batchQueue, state)
      _          <- server.start.mapError(_.asThrowable).orDie.toManaged_
      _          <- ZManaged.finalizer(server.shutdown.orDie)
    } yield server
  }.toLayer
}<|MERGE_RESOLUTION|>--- conflicted
+++ resolved
@@ -31,10 +31,6 @@
    * - retry monitoring
    */
   def start: IO[WebhookError, Any] =
-<<<<<<< HEAD
-=======
-    // should we be doing anything else with the fibers?
->>>>>>> 766c88c8
     startNewEventSubscription *> startEventRecovery *> startRetryMonitoring
   // TODO: handle the first error from any of the fibers, smth like:
   // startNewEventSubscription raceFirst startEventRecovery raceFirst startRetryMonitoring
@@ -76,12 +72,8 @@
         for {
           webhook <- webhookRepo
                        .getWebhookById(webhookId)
-<<<<<<< HEAD
                        .flatMap(ZIO.fromOption(_).mapError(_ => MissingWebhookError(webhookId)))
-=======
-                       .flatMap(opt => ZIO.fromOption(opt).mapError(_ => MissingWebhookError(webhookId)))
           batching = webhook.deliveryMode.batching
->>>>>>> 766c88c8
           request  = WebhookHttpRequest(webhook.url, newEvent.content, newEvent.headers)
           // TODO: do something with response
           // TODO: write test to handle failure?
