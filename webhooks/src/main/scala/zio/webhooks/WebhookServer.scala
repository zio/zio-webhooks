--- conflicted
+++ resolved
@@ -43,13 +43,9 @@
    * at-least-once webhooks are enqueued for retrying, while dispatches to at-most-once webhooks are
    * marked failed.
    */
-<<<<<<< HEAD
-  private def deliver(dispatch: WebhookDispatch): UIO[Unit] =
-=======
   private def deliver(dispatch: WebhookDispatch): UIO[Unit] = {
     val request =
       WebhookHttpRequest(dispatch.url, serializePayload(dispatch.payload, dispatch.contentType), dispatch.headers)
->>>>>>> 01f82b8e
     for {
       response <- httpClient.post(request).either
       _        <- (dispatch.deliverySemantics, response) match {
@@ -68,6 +64,7 @@
                       }
                   }
     } yield ()
+  }
 
   private def deliverEvent(batchDispatcher: Option[BatchDispatcher], event: WebhookEvent, webhook: Webhook): UIO[Any] =
     (batchDispatcher, webhook.batching) match {
@@ -103,21 +100,13 @@
   /**
    * Sets the new event status of all the events in a dispatch.
    */
-<<<<<<< HEAD
   private def markDispatch(dispatch: WebhookDispatch, newStatus: WebhookEventStatus): UIO[Unit] =
-    if (dispatch.size == 1)
-      eventRepo.setEventStatus(dispatch.head.key, newStatus)
-    else
-      eventRepo.setEventStatusMany(dispatch.keys, newStatus)
-=======
-  private def markDispatch(dispatch: WebhookDispatch, newStatus: WebhookEventStatus): IO[WebhookError, Unit] =
     dispatch.payload match {
       case WebhookPayload.Single(event)      =>
         eventRepo.setEventStatus(event.key, newStatus)
       case batch @ WebhookPayload.Batched(_) =>
         eventRepo.setEventStatusMany(batch.keys, newStatus)
     }
->>>>>>> 01f82b8e
 
   /**
    * Starts the webhook server by starting the following concurrently:
@@ -147,12 +136,7 @@
    */
   private def startEventRecovery: UIO[Fiber.Runtime[Nothing, Unit]] = {
     for {
-<<<<<<< HEAD
-      // FIXME: getState then clearState should be one atomic operation
-      _ <- stateRepo.getState.flatMap(
-=======
       _ <- stateRepo.loadState.flatMap(
->>>>>>> 01f82b8e
              ZIO
                .foreach_(_)(jsonState =>
                  ZIO
@@ -162,20 +146,12 @@
                )
                .catchAll(errorHub.publish)
            )
-<<<<<<< HEAD
-      _ <- stateRepo.clearState
       f <- mergeShutdown(eventRepo.recoverEvents, shutdownSignal)
              .foreach(retryController.enqueueRetry)
              .ensuring(shutdownLatch.countDown)
              .fork
     } yield f
   } <* startupLatch.countDown
-=======
-      _ <- (mergeShutdown(eventRepo.recoverEvents, shutdownSignal).foreach(retryController.enqueueRetry) *>
-               shutdownLatch.countDown).fork
-    } yield ()
-  } *> startupLatch.countDown
->>>>>>> 01f82b8e
 
   /**
    * Starts server subscription to new [[WebhookEvent]]s. Counts down on the `startupLatch`,
