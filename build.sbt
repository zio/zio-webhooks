--- conflicted
+++ resolved
@@ -112,16 +112,10 @@
     scalacOptions -= "-Yno-imports",
     scalacOptions -= "-Xfatal-warnings",
     libraryDependencies ++= Seq("dev.zio" %% "zio" % zioVersion),
-<<<<<<< HEAD
-    projectName := "ZIO Webhook",
-    mainModuleName := (zioWebhooksCore / moduleName).value,
-    projectStage := ProjectStage.Development,
-=======
     projectName := "ZIO Webhooks",
     mainModuleName := (zioWebhooksCore / moduleName).value,
     projectStage := ProjectStage.Development,
     ScalaUnidoc / unidoc / unidocProjectFilter := inProjects(zioWebhooksCore),
->>>>>>> 067308d2
     docsPublishBranch := "series/2.x"
   )
   .dependsOn(zioWebhooksCore)
