--- conflicted
+++ resolved
@@ -35,13 +35,8 @@
 val zioHttpVersion    = "1.0.0.0-RC17"
 val zioJson           = "0.1.5"
 val zioMagicVersion   = "0.3.8"
-<<<<<<< HEAD
-val zioPreludeVersion = "1.0.0-RC6"
+val zioPreludeVersion = "1.0.0-RC7"
 val sttpVersion       = "3.3.15"
-=======
-val zioPreludeVersion = "1.0.0-RC7"
-val sttpVersion       = "2.2.9"
->>>>>>> 3cc06294
 
 lazy val root =
   project
